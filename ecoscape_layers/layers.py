--- conflicted
+++ resolved
@@ -178,16 +178,8 @@
         make_dirs_for_file(range_fn)
 
         # Obtain species habitat information from the IUCN Red List.
-<<<<<<< HEAD
         sci_name = species_code
-        
-=======
-        if range_src == "ebird":
-            sci_name = self.redlist.get_scientific_name(species_code)
-        else:
-            sci_name = species_code
-
->>>>>>> 65fc5cac
+
         habs = self.redlist.get_habitat_data(sci_name)
 
         if refine_method == "forest_add308" and len([hab for hab in habs if hab["code"] == "3.8"]) == 0:
