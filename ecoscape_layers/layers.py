--- conflicted
+++ resolved
@@ -187,11 +187,6 @@
         make_dirs_for_file(range_fn)
         
         # Obtain species habitat information from the IUCN Red List.
-<<<<<<< HEAD
-        sci_name = self.redlist.get_scientific_name(species_code)
-        habs = self.redlist.get_habitat_data(sci_name)
-
-=======
         # Manual corrections made here for differences between eBird and IUCN Red List scientific names.
         if species_code == "whhwoo":
             sci_name = "Leuconotopicus albolarvatus"
@@ -204,21 +199,16 @@
         else:
             sci_name = self.redlist.get_scientific_name(species_code)
         
-        habs = self.redlist.get_habitats(sci_name)
->>>>>>> c191369c
+        habs = self.redlist.get_habitat_data(sci_name)
+
         if refine_method == "forest_add308" and len([hab for hab in habs if hab["code"] == "3.8"]) == 0:
             habs.append(HAB_308)
 
         if len(habs) == 0:
             raise AssertionError("Habitat preferences for " + str(species_code) + " could not be found on the IUCN Red List (perhaps due to a name mismatch with eBird?). Habitat layer and resistance dictionary were not generated.")
 
-<<<<<<< HEAD
-        # Create the resistance table for the species.
-        self.generate_resistance_table(habs, resistance_dict_fn)
-=======
         # Create the resistance table for each species.
         self.generate_resistance_table(habs, resistance_dict_fn, refine_method)
->>>>>>> c191369c
 
         # Obtain species range as either shapefile from IUCN or geopackage from eBird.
         if range_src == "iucn":
@@ -251,7 +241,6 @@
 
             # Create the habitat layer
             with landcover.clone_shape(habitat_fn) as output:
-<<<<<<< HEAD
                 # If elevation raster is provided, obtain min/max elevation and read elevation raster
                 if elevation_fn is not None:
                     min_elev, max_elev = self.redlist.get_elevation(sci_name)
@@ -260,11 +249,6 @@
                     x_offset, y_offset = cropped_window.col_off, cropped_window.row_off
                 
                 output.dataset.nodata = None
-=======
-                # Prevent 0 from being interpreted as a nodata value
-                output.dataset.nodata = -1
-
->>>>>>> c191369c
                 reader = output.get_reader(b=0, w=10000, h=10000)
                 
                 for tile in reader:
