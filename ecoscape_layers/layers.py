--- conflicted
+++ resolved
@@ -185,16 +185,7 @@
             # map codes from the landcover map
             code_to_habitat = {hab["map_code"]: hab for hab in habitats}
             for map_code in map_codes:
-<<<<<<< HEAD
                 h = code_to_habitat.get(map_code)
-=======
-                h = next((hab for hab in habitats if hab["map_code"] == map_code), None)
-
-                # check if in at least one of multiple habitat ranges
-                def in_hab(*ranges: tuple[int, int]) -> bool:
-                    return any((r[0] <= map_code < r[1]) for r in ranges)
-
->>>>>>> 43147afe
                 if h is not None:
                     if refine_method == "forest" or refine_method == "forest_add308":
                         h["resistance"] = 0 if in_hab(self.FORESTS) else h["resistance"]
@@ -204,43 +195,8 @@
 
                     writer.writerow(h.values())
                 else:
-<<<<<<< HEAD
                     default_row = {'map_code': map_code}, {'resistance': 0 if map_code >= 100 and map_code < 200 else 1}
                     writer.writerow(default_row)
-=======
-                    if refine_method == "forest" or refine_method == "forest_add308":
-                        writer.writerow([""] * 5 + [map_code] + [0 if in_hab(self.FORESTS) else 1])
-                    elif refine_method == "forest_africa":
-                        resistance = 1
-                        if in_hab(self.FORESTS, self.SHRUBLANDS):
-                            resistance = 0
-                        elif in_hab(self.INTRODUCED_VEGETATION):
-                            resistance = 0.1
-                        elif in_hab(
-                            self.SAVANNAS,
-                            self.GRASSLANDS,
-                            self.WETLANDS,
-                            self.ROCKY,
-                            self.CAVES,
-                            self.OTHER,
-                            self.UNKNOWN,
-                        ):
-                            resistance = 0.9
-                        elif in_hab(
-                            self.DESERTS,
-                            self.MARINE_NERITIC,
-                            self.MARINE_OCEANIC,
-                            self.MARINE_DEEP,
-                            self.MARINE_INTERTIDAL,
-                            self.MARINE_COSTAL,
-                            self.ARTIFICIAL,
-                        ):
-                            resistance = 1
-
-                        writer.writerow([""] * 5 + [map_code] + [resistance])
-                    else:
-                        writer.writerow([""] * 5 + [map_code] + [1])
->>>>>>> 43147afe
 
     def get_good_terrain(self, habitats, refine_method="forest_add308") -> list[int]:
         """
